--- conflicted
+++ resolved
@@ -11,16 +11,8 @@
 - **⚡ GitHub Action Ready**: Use as a GitHub Action with just a comment trigger!
 - **🎯 Precise Commenting**: Pinpoints the exact line of code for each comment, eliminating confusion.
 - **✅ Actionable Suggestions**: Provides clean, pure-code suggestions in GitHub's native format, ready for one-click application.
-<<<<<<< HEAD
 - **📈 Severity Categorization**: Classifies issues as Critical, High, Medium, or Low to prioritize fixes.
 - **🔌 Seamless GitHub Integration**: Fetches PRs, posts reviews, and integrates smoothly into your workflow.
-=======
-- **🔍 Focused Reviews**: Only flags critical issues (security, memory, performance, bugs) - no noise!
-- **📈 Severity Categorization**: Classifies issues as Critical, High, Medium, or Low to prioritize fixes.
-- **🔌 Seamless GitHub Integration**: Fetches PRs, posts reviews, and integrates smoothly into your workflow.
-- **⚡ GitHub Action Ready**: Use as a GitHub Action with just a comment trigger!
-- **🔧 Highly Configurable**: Easily customize review parameters, skip specific file types, and more.
->>>>>>> 85315c5b
 - **🛡️ Dry Run Mode**: Preview the review comments in your terminal before posting to GitHub.
 - **🗣️ Multi-Language Support**: Expert analysis for a wide range of programming languages.
 - **🔧 Pre-commit Hooks**: Built-in code quality checks and formatting.
@@ -49,11 +41,7 @@
 1. **Add the workflow** to your repository (`.github/workflows/neura-review.yml`):
 
 ```yaml
-<<<<<<< HEAD
 name: Code Review
-=======
-name: NeuraReview
->>>>>>> 85315c5b
 
 on:
   issue_comment:
@@ -68,10 +56,7 @@
       contents: read
       pull-requests: write
       issues: write
-<<<<<<< HEAD
       metadata: read
-=======
->>>>>>> 85315c5b
 
     steps:
       - name: Checkout repository
@@ -109,7 +94,6 @@
 
 [📖 Full GitHub Action Documentation](ACTION_USAGE.md)
 
-<<<<<<< HEAD
 ### Why NeuraReview is Different
 
 Most code review tools overwhelm you with hundreds of style suggestions, documentation comments, and minor refactoring opportunities. NeuraReview takes a different approach:
@@ -141,11 +125,6 @@
 ## ✅ No Critical Issues Found
 
 Great job! No critical security, performance, or memory issues detected.
-```
-
-=======
->>>>>>> 85315c5b
----
 
 ## ⚙️ Local Installation & Configuration
 
